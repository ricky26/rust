// Copyright 2012-2015 The Rust Project Developers. See the COPYRIGHT
// file at the top-level directory of this distribution and at
// http://rust-lang.org/COPYRIGHT.
//
// Licensed under the Apache License, Version 2.0 <LICENSE-APACHE or
// http://www.apache.org/licenses/LICENSE-2.0> or the MIT license
// <LICENSE-MIT or http://opensource.org/licenses/MIT>, at your
// option. This file may not be copied, modified, or distributed
// except according to those terms.

use dep_graph::{DepGraph, DepNode, DepTrackingMap, DepTrackingMapConfig};
use hir::def_id::{CrateNum, DefId, LOCAL_CRATE};
use hir::def::Def;
use hir;
use middle::const_val;
use middle::privacy::AccessLevels;
use mir;
use session::CompileResult;
use ty::{self, CrateInherentImpls, Ty, TyCtxt};
use ty::item_path;
use ty::subst::Substs;
use util::nodemap::NodeSet;

use rustc_data_structures::indexed_vec::IndexVec;
use std::cell::{RefCell, RefMut};
use std::mem;
use std::ops::Deref;
use std::rc::Rc;
use syntax_pos::{Span, DUMMY_SP};
use syntax::symbol::Symbol;

trait Key {
    fn map_crate(&self) -> CrateNum;
    fn default_span(&self, tcx: TyCtxt) -> Span;
}

impl<'tcx> Key for ty::InstanceDef<'tcx> {
    fn map_crate(&self) -> CrateNum {
        LOCAL_CRATE
    }

    fn default_span(&self, tcx: TyCtxt) -> Span {
        tcx.def_span(self.def_id())
    }
}

impl<'tcx> Key for ty::Instance<'tcx> {
    fn map_crate(&self) -> CrateNum {
        LOCAL_CRATE
    }

    fn default_span(&self, tcx: TyCtxt) -> Span {
        tcx.def_span(self.def_id())
    }
}

impl Key for CrateNum {
    fn map_crate(&self) -> CrateNum {
        *self
    }
    fn default_span(&self, _: TyCtxt) -> Span {
        DUMMY_SP
    }
}

impl Key for DefId {
    fn map_crate(&self) -> CrateNum {
        self.krate
    }
    fn default_span(&self, tcx: TyCtxt) -> Span {
        tcx.def_span(*self)
    }
}

impl Key for (DefId, DefId) {
    fn map_crate(&self) -> CrateNum {
        self.0.krate
    }
    fn default_span(&self, tcx: TyCtxt) -> Span {
        self.1.default_span(tcx)
    }
}

impl Key for (CrateNum, DefId) {
    fn map_crate(&self) -> CrateNum {
        self.0
    }
    fn default_span(&self, tcx: TyCtxt) -> Span {
        self.1.default_span(tcx)
    }
}

impl<'tcx> Key for (DefId, &'tcx Substs<'tcx>) {
    fn map_crate(&self) -> CrateNum {
        self.0.krate
    }
    fn default_span(&self, tcx: TyCtxt) -> Span {
        self.0.default_span(tcx)
    }
}

trait Value<'tcx>: Sized {
    fn from_cycle_error<'a>(tcx: TyCtxt<'a, 'tcx, 'tcx>) -> Self;
}

impl<'tcx, T> Value<'tcx> for T {
    default fn from_cycle_error<'a>(tcx: TyCtxt<'a, 'tcx, 'tcx>) -> T {
        tcx.sess.abort_if_errors();
        bug!("Value::from_cycle_error called without errors");
    }
}

impl<'tcx, T: Default> Value<'tcx> for T {
    default fn from_cycle_error<'a>(_: TyCtxt<'a, 'tcx, 'tcx>) -> T {
        T::default()
    }
}

impl<'tcx> Value<'tcx> for Ty<'tcx> {
    fn from_cycle_error<'a>(tcx: TyCtxt<'a, 'tcx, 'tcx>) -> Ty<'tcx> {
        tcx.types.err
    }
}

impl<'tcx> Value<'tcx> for ty::DtorckConstraint<'tcx> {
    fn from_cycle_error<'a>(_: TyCtxt<'a, 'tcx, 'tcx>) -> Self {
        Self::empty()
    }
}

impl<'tcx> Value<'tcx> for ty::SymbolName {
    fn from_cycle_error<'a>(_: TyCtxt<'a, 'tcx, 'tcx>) -> Self {
        ty::SymbolName { name: Symbol::intern("<error>").as_str() }
    }
}

pub struct CycleError<'a, 'tcx: 'a> {
    span: Span,
    cycle: RefMut<'a, [(Span, Query<'tcx>)]>,
}

impl<'a, 'gcx, 'tcx> TyCtxt<'a, 'gcx, 'tcx> {
    pub fn report_cycle(self, CycleError { span, cycle }: CycleError) {
        // Subtle: release the refcell lock before invoking `describe()`
        // below by dropping `cycle`.
        let stack = cycle.to_vec();
        mem::drop(cycle);

        assert!(!stack.is_empty());

        // Disable naming impls with types in this path, since that
        // sometimes cycles itself, leading to extra cycle errors.
        // (And cycle errors around impls tend to occur during the
        // collect/coherence phases anyhow.)
        item_path::with_forced_impl_filename_line(|| {
            let mut err =
                struct_span_err!(self.sess, span, E0391,
                                 "unsupported cyclic reference between types/traits detected");
            err.span_label(span, &format!("cyclic reference"));

            err.span_note(stack[0].0, &format!("the cycle begins when {}...",
                                               stack[0].1.describe(self)));

            for &(span, ref query) in &stack[1..] {
                err.span_note(span, &format!("...which then requires {}...",
                                             query.describe(self)));
            }

            err.note(&format!("...which then again requires {}, completing the cycle.",
                              stack[0].1.describe(self)));

            err.emit();
        });
    }

    fn cycle_check<F, R>(self, span: Span, query: Query<'gcx>, compute: F)
                         -> Result<R, CycleError<'a, 'gcx>>
        where F: FnOnce() -> R
    {
        {
            let mut stack = self.maps.query_stack.borrow_mut();
            if let Some((i, _)) = stack.iter().enumerate().rev()
                                       .find(|&(_, &(_, ref q))| *q == query) {
                return Err(CycleError {
                    span: span,
                    cycle: RefMut::map(stack, |stack| &mut stack[i..])
                });
            }
            stack.push((span, query));
        }

        let result = compute();

        self.maps.query_stack.borrow_mut().pop();

        Ok(result)
    }
}

trait QueryDescription: DepTrackingMapConfig {
    fn describe(tcx: TyCtxt, key: Self::Key) -> String;
}

impl<M: DepTrackingMapConfig<Key=DefId>> QueryDescription for M {
    default fn describe(tcx: TyCtxt, def_id: DefId) -> String {
        format!("processing `{}`", tcx.item_path_str(def_id))
    }
}

impl<'tcx> QueryDescription for queries::super_predicates_of<'tcx> {
    fn describe(tcx: TyCtxt, def_id: DefId) -> String {
        format!("computing the supertraits of `{}`",
                tcx.item_path_str(def_id))
    }
}

impl<'tcx> QueryDescription for queries::type_param_predicates<'tcx> {
    fn describe(tcx: TyCtxt, (_, def_id): (DefId, DefId)) -> String {
        let id = tcx.hir.as_local_node_id(def_id).unwrap();
        format!("computing the bounds for type parameter `{}`",
                tcx.hir.ty_param_name(id))
    }
}

impl<'tcx> QueryDescription for queries::coherent_trait<'tcx> {
    fn describe(tcx: TyCtxt, (_, def_id): (CrateNum, DefId)) -> String {
        format!("coherence checking all impls of trait `{}`",
                tcx.item_path_str(def_id))
    }
}

impl<'tcx> QueryDescription for queries::crate_inherent_impls<'tcx> {
    fn describe(_: TyCtxt, k: CrateNum) -> String {
        format!("all inherent impls defined in crate `{:?}`", k)
    }
}

impl<'tcx> QueryDescription for queries::crate_inherent_impls_overlap_check<'tcx> {
    fn describe(_: TyCtxt, _: CrateNum) -> String {
        format!("check for overlap between inherent impls defined in this crate")
    }
}

impl<'tcx> QueryDescription for queries::mir_shims<'tcx> {
    fn describe(tcx: TyCtxt, def: ty::InstanceDef<'tcx>) -> String {
        format!("generating MIR shim for `{}`",
                tcx.item_path_str(def.def_id()))
    }
}

impl<'tcx> QueryDescription for queries::privacy_access_levels<'tcx> {
    fn describe(_: TyCtxt, _: CrateNum) -> String {
        format!("privacy access levels")
    }
}

impl<'tcx> QueryDescription for queries::typeck_item_bodies<'tcx> {
    fn describe(_: TyCtxt, _: CrateNum) -> String {
        format!("type-checking all item bodies")
    }
}

impl<'tcx> QueryDescription for queries::reachable_set<'tcx> {
    fn describe(_: TyCtxt, _: CrateNum) -> String {
        format!("reachability")
    }
}

impl<'tcx> QueryDescription for queries::const_eval<'tcx> {
    fn describe(tcx: TyCtxt, (def_id, _): (DefId, &'tcx Substs<'tcx>)) -> String {
        format!("const-evaluating `{}`",
                tcx.item_path_str(def_id))
    }
}

impl<'tcx> QueryDescription for queries::symbol_name<'tcx> {
    fn describe(_tcx: TyCtxt, instance: ty::Instance<'tcx>) -> String {
        format!("computing the symbol for `{}`", instance)
    }
}

impl<'tcx> QueryDescription for queries::describe_def<'tcx> {
    fn describe(_: TyCtxt, _: DefId) -> String {
        bug!("describe_def")
    }
}

impl<'tcx> QueryDescription for queries::def_span<'tcx> {
    fn describe(_: TyCtxt, _: DefId) -> String {
        bug!("def_span")
    }
}

macro_rules! define_maps {
    (<$tcx:tt>
     $($(#[$attr:meta])*
       [$($pub:tt)*] $name:ident: $node:ident($K:ty) -> $V:ty),*) => {
        pub struct Maps<$tcx> {
            providers: IndexVec<CrateNum, Providers<$tcx>>,
            query_stack: RefCell<Vec<(Span, Query<$tcx>)>>,
            $($(#[$attr])* $($pub)* $name: RefCell<DepTrackingMap<queries::$name<$tcx>>>),*
        }

        impl<$tcx> Maps<$tcx> {
            pub fn new(dep_graph: DepGraph,
                       providers: IndexVec<CrateNum, Providers<$tcx>>)
                       -> Self {
                Maps {
                    providers,
                    query_stack: RefCell::new(vec![]),
                    $($name: RefCell::new(DepTrackingMap::new(dep_graph.clone()))),*
                }
            }
        }

        #[allow(bad_style)]
        #[derive(Copy, Clone, Debug, PartialEq, Eq)]
        pub enum Query<$tcx> {
            $($(#[$attr])* $name($K)),*
        }

        impl<$tcx> Query<$tcx> {
            pub fn describe(&self, tcx: TyCtxt) -> String {
                match *self {
                    $(Query::$name(key) => queries::$name::describe(tcx, key)),*
                }
            }
        }

        pub mod queries {
            use std::marker::PhantomData;

            $(#[allow(bad_style)]
            pub struct $name<$tcx> {
                data: PhantomData<&$tcx ()>
            })*
        }

        $(impl<$tcx> DepTrackingMapConfig for queries::$name<$tcx> {
            type Key = $K;
            type Value = $V;

            #[allow(unused)]
            fn to_dep_node(key: &$K) -> DepNode<DefId> {
                use dep_graph::DepNode::*;

                $node(*key)
            }
        }
        impl<'a, $tcx, 'lcx> queries::$name<$tcx> {
            fn try_get_with<F, R>(tcx: TyCtxt<'a, $tcx, 'lcx>,
                                  mut span: Span,
                                  key: $K,
                                  f: F)
                                  -> Result<R, CycleError<'a, $tcx>>
                where F: FnOnce(&$V) -> R
            {
                debug!("ty::queries::{}::try_get_with(key={:?}, span={:?})",
                       stringify!($name),
                       key,
                       span);

                if let Some(result) = tcx.maps.$name.borrow().get(&key) {
                    return Ok(f(result));
                }

                // FIXME(eddyb) Get more valid Span's on queries.
                if span == DUMMY_SP && stringify!($name) != "def_span" {
                    span = key.default_span(tcx)
                }

                let _task = tcx.dep_graph.in_task(Self::to_dep_node(&key));

                let result = tcx.cycle_check(span, Query::$name(key), || {
                    let provider = tcx.maps.providers[key.map_crate()].$name;
                    provider(tcx.global_tcx(), key)
                })?;

                Ok(f(&tcx.maps.$name.borrow_mut().entry(key).or_insert(result)))
            }

            pub fn try_get(tcx: TyCtxt<'a, $tcx, 'lcx>, span: Span, key: $K)
                           -> Result<$V, CycleError<'a, $tcx>> {
                Self::try_get_with(tcx, span, key, Clone::clone)
            }

            pub fn force(tcx: TyCtxt<'a, $tcx, 'lcx>, span: Span, key: $K) {
                // FIXME(eddyb) Move away from using `DepTrackingMap`
                // so we don't have to explicitly ignore a false edge:
                // we can't observe a value dependency, only side-effects,
                // through `force`, and once everything has been updated,
                // perhaps only diagnostics, if those, will remain.
                let _ignore = tcx.dep_graph.in_ignore();
                match Self::try_get_with(tcx, span, key, |_| ()) {
                    Ok(()) => {}
                    Err(e) => tcx.report_cycle(e)
                }
            }
        })*

        #[derive(Copy, Clone)]
        pub struct TyCtxtAt<'a, 'gcx: 'a+'tcx, 'tcx: 'a> {
            pub tcx: TyCtxt<'a, 'gcx, 'tcx>,
            pub span: Span,
        }

        impl<'a, 'gcx, 'tcx> Deref for TyCtxtAt<'a, 'gcx, 'tcx> {
            type Target = TyCtxt<'a, 'gcx, 'tcx>;
            fn deref(&self) -> &Self::Target {
                &self.tcx
            }
        }

        impl<'a, $tcx, 'lcx> TyCtxt<'a, $tcx, 'lcx> {
            /// Return a transparent wrapper for `TyCtxt` which uses
            /// `span` as the location of queries performed through it.
            pub fn at(self, span: Span) -> TyCtxtAt<'a, $tcx, 'lcx> {
                TyCtxtAt {
                    tcx: self,
                    span
                }
            }

            $($(#[$attr])*
            pub fn $name(self, key: $K) -> $V {
                self.at(DUMMY_SP).$name(key)
            })*
        }

        impl<'a, $tcx, 'lcx> TyCtxtAt<'a, $tcx, 'lcx> {
            $($(#[$attr])*
            pub fn $name(self, key: $K) -> $V {
                queries::$name::try_get(self.tcx, self.span, key).unwrap_or_else(|e| {
                    self.report_cycle(e);
                    Value::from_cycle_error(self.global_tcx())
                })
            })*
        }

        pub struct Providers<$tcx> {
            $(pub $name: for<'a> fn(TyCtxt<'a, $tcx, $tcx>, $K) -> $V),*
        }

        impl<$tcx> Copy for Providers<$tcx> {}
        impl<$tcx> Clone for Providers<$tcx> {
            fn clone(&self) -> Self { *self }
        }

        impl<$tcx> Default for Providers<$tcx> {
            fn default() -> Self {
                $(fn $name<'a, $tcx>(_: TyCtxt<'a, $tcx, $tcx>, key: $K) -> $V {
                    bug!("tcx.maps.{}({:?}) unsupported by its crate",
                         stringify!($name), key);
                })*
                Providers { $($name),* }
            }
        }
    }
}

// Each of these maps also corresponds to a method on a
// `Provider` trait for requesting a value of that type,
// and a method on `Maps` itself for doing that in a
// a way that memoizes and does dep-graph tracking,
// wrapping around the actual chain of providers that
// the driver creates (using several `rustc_*` crates).
define_maps! { <'tcx>
    /// Records the type of every item.
    [] type_of: ItemSignature(DefId) -> Ty<'tcx>,

    /// Maps from the def-id of an item (trait/struct/enum/fn) to its
    /// associated generics and predicates.
    [] generics_of: ItemSignature(DefId) -> &'tcx ty::Generics,
    [] predicates_of: ItemSignature(DefId) -> ty::GenericPredicates<'tcx>,

    /// Maps from the def-id of a trait to the list of
    /// super-predicates. This is a subset of the full list of
    /// predicates. We store these in a separate map because we must
    /// evaluate them even during type conversion, often before the
    /// full predicates are available (note that supertraits have
    /// additional acyclicity requirements).
    [] super_predicates_of: ItemSignature(DefId) -> ty::GenericPredicates<'tcx>,

    /// To avoid cycles within the predicates of a single item we compute
    /// per-type-parameter predicates for resolving `T::AssocTy`.
    [] type_param_predicates: TypeParamPredicates((DefId, DefId))
        -> ty::GenericPredicates<'tcx>,

    [] trait_def: ItemSignature(DefId) -> &'tcx ty::TraitDef,
    [] adt_def: ItemSignature(DefId) -> &'tcx ty::AdtDef,
    [] adt_destructor: AdtDestructor(DefId) -> Option<ty::Destructor>,
    [] adt_sized_constraint: SizedConstraint(DefId) -> &'tcx [Ty<'tcx>],
    [] adt_dtorck_constraint: DtorckConstraint(DefId) -> ty::DtorckConstraint<'tcx>,

    /// True if this is a foreign item (i.e., linked via `extern { ... }`).
    [] is_foreign_item: IsForeignItem(DefId) -> bool,

    /// Maps from def-id of a type or region parameter to its
    /// (inferred) variance.
    [pub] variances_of: ItemSignature(DefId) -> Rc<Vec<ty::Variance>>,

    /// Maps from an impl/trait def-id to a list of the def-ids of its items
    [] associated_item_def_ids: AssociatedItemDefIds(DefId) -> Rc<Vec<DefId>>,

    /// Maps from a trait item to the trait item "descriptor"
    [] associated_item: AssociatedItems(DefId) -> ty::AssociatedItem,

    [] impl_trait_ref: ItemSignature(DefId) -> Option<ty::TraitRef<'tcx>>,
    [] impl_polarity: ItemSignature(DefId) -> hir::ImplPolarity,

    /// Maps a DefId of a type to a list of its inherent impls.
    /// Contains implementations of methods that are inherent to a type.
    /// Methods in these implementations don't need to be exported.
    [] inherent_impls: InherentImpls(DefId) -> Rc<Vec<DefId>>,

    /// Maps from the def-id of a function/method or const/static
    /// to its MIR. Mutation is done at an item granularity to
    /// allow MIR optimization passes to function and still
    /// access cross-crate MIR (e.g. inlining or const eval).
    ///
    /// Note that cross-crate MIR appears to be always borrowed
    /// (in the `RefCell` sense) to prevent accidental mutation.
    [pub] mir: Mir(DefId) -> &'tcx RefCell<mir::Mir<'tcx>>,

    /// Maps DefId's that have an associated Mir to the result
    /// of the MIR qualify_consts pass. The actual meaning of
    /// the value isn't known except to the pass itself.
    [] mir_const_qualif: Mir(DefId) -> u8,

    /// Records the type of each closure. The def ID is the ID of the
    /// expression defining the closure.
    [] closure_kind: ItemSignature(DefId) -> ty::ClosureKind,

    /// Records the type of each closure. The def ID is the ID of the
    /// expression defining the closure.
    [] closure_type: ItemSignature(DefId) -> ty::PolyFnSig<'tcx>,

    /// Caches CoerceUnsized kinds for impls on custom types.
    [] coerce_unsized_info: ItemSignature(DefId)
        -> ty::adjustment::CoerceUnsizedInfo,

    [] typeck_item_bodies: typeck_item_bodies_dep_node(CrateNum) -> CompileResult,

    [] typeck_tables_of: TypeckTables(DefId) -> &'tcx ty::TypeckTables<'tcx>,

    [] has_typeck_tables: TypeckTables(DefId) -> bool,

    [] coherent_trait: coherent_trait_dep_node((CrateNum, DefId)) -> (),

    [] borrowck: BorrowCheck(DefId) -> (),

    /// Gets a complete map from all types to their inherent impls.
    /// Not meant to be used directly outside of coherence.
    /// (Defined only for LOCAL_CRATE)
    [] crate_inherent_impls: crate_inherent_impls_dep_node(CrateNum) -> CrateInherentImpls,

    /// Checks all types in the krate for overlap in their inherent impls. Reports errors.
    /// Not meant to be used directly outside of coherence.
    /// (Defined only for LOCAL_CRATE)
    [] crate_inherent_impls_overlap_check: crate_inherent_impls_dep_node(CrateNum) -> (),

    /// Results of evaluating const items or constants embedded in
    /// other items (such as enum variant explicit discriminants).
    [] const_eval: const_eval_dep_node((DefId, &'tcx Substs<'tcx>))
        -> const_val::EvalResult<'tcx>,

    /// Performs the privacy check and computes "access levels".
    [] privacy_access_levels: PrivacyAccessLevels(CrateNum) -> Rc<AccessLevels>,

    [] reachable_set: reachability_dep_node(CrateNum) -> Rc<NodeSet>,

    [] mir_shims: mir_shim_dep_node(ty::InstanceDef<'tcx>) -> &'tcx RefCell<mir::Mir<'tcx>>,

    [] def_symbol_name: SymbolName(DefId) -> ty::SymbolName,
    [] symbol_name: symbol_name_dep_node(ty::Instance<'tcx>) -> ty::SymbolName,

<<<<<<< HEAD
    pub describe_def: MetaData(DefId) -> Option<Def>,
    pub def_span: MetaData(DefId) -> Span
=======
    [] describe_def: meta_data_node(DefId) -> Option<Def>
>>>>>>> 810ed98d
}

fn coherent_trait_dep_node((_, def_id): (CrateNum, DefId)) -> DepNode<DefId> {
    DepNode::CoherenceCheckTrait(def_id)
}

fn crate_inherent_impls_dep_node(_: CrateNum) -> DepNode<DefId> {
    DepNode::Coherence
}

fn reachability_dep_node(_: CrateNum) -> DepNode<DefId> {
    DepNode::Reachability
}

fn mir_shim_dep_node(instance: ty::InstanceDef) -> DepNode<DefId> {
    instance.dep_node()
}

fn symbol_name_dep_node(instance: ty::Instance) -> DepNode<DefId> {
    // symbol_name uses the substs only to traverse them to find the
    // hash, and that does not create any new dep-nodes.
    DepNode::SymbolName(instance.def.def_id())
}

fn typeck_item_bodies_dep_node(_: CrateNum) -> DepNode<DefId> {
    DepNode::TypeckBodiesKrate
}

fn const_eval_dep_node((def_id, _): (DefId, &Substs)) -> DepNode<DefId> {
    DepNode::ConstEval(def_id)
}<|MERGE_RESOLUTION|>--- conflicted
+++ resolved
@@ -574,12 +574,9 @@
     [] def_symbol_name: SymbolName(DefId) -> ty::SymbolName,
     [] symbol_name: symbol_name_dep_node(ty::Instance<'tcx>) -> ty::SymbolName,
 
-<<<<<<< HEAD
-    pub describe_def: MetaData(DefId) -> Option<Def>,
-    pub def_span: MetaData(DefId) -> Span
-=======
-    [] describe_def: meta_data_node(DefId) -> Option<Def>
->>>>>>> 810ed98d
+
+    [] describe_def: MetaData(DefId) -> Option<Def>,
+    [] def_span: MetaData(DefId) -> Span
 }
 
 fn coherent_trait_dep_node((_, def_id): (CrateNum, DefId)) -> DepNode<DefId> {
